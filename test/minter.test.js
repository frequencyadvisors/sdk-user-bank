const { expect } = require("chai");
const { ethers, upgrades } = require("hardhat");
const { time } = require("@nomicfoundation/hardhat-network-helpers");

describe("NFT Membership", function () {
  const name = "RevocableNFT";
  const symbol = "RNFT";
  const nonTransferable = true;
  const projectId = 1; // Assuming a project ID for testing
  let nftMembership, owner, admin, nonAdmin, vvip;
  this.beforeEach(async function () {
    [owner, admin, nonAdmin, vvip] = await ethers.getSigners();
    const NFTDeployer = await ethers.getContractFactory(
      "RevokableMembershipNFT"
    );
    nftMembership = await NFTDeployer.deploy(name, symbol);

    await nftMembership.waitForDeployment();
  });
  it("should mint a non-admin NFT", async function () {

    const tx = await nftMembership
      .connect(owner)
      .mint(projectId, await vvip.getAddress(), "vvip", 1816960943, nonTransferable);
    const token = await nftMembership.connect(owner).viewMembership(1);
    expect(token[0]).to.equal(projectId);
    expect(token[1]).to.equal(token.tokenId);
    expect(token[2]).to.equal(await vvip.getAddress());  
    expect(token[3]).to.equal("vvip");
    expect(token[4]).to.equal(false);
<<<<<<< HEAD
    expect(token[5]).to.equal(false); //no write access
    expect(token[6]).to.equal(false); //no read access
    expect(token[7]).to.equal(1816960943);
    expect(token[8]).to.equal(false);
    expect(token[9]).to.equal(nonTransferable);
=======
    expect(token[5]).to.equal(1816960943);
    expect(token[6]).to.equal(false);
    expect(token[7]).to.equal(nonTransferable);
>>>>>>> cfe14ee9
  });
  it("should mint an admin NFT", async function () {
    const tx = await nftMembership
      .connect(owner)
      .mint(projectId, await admin.getAddress(), "write:admin", 1816960943, nonTransferable);
    const token = await nftMembership.connect(owner).viewMembership(1);
    expect(token[0]).to.equal(0);
    expect(token[1]).to.equal(token.tokenId);
    expect(token[2]).to.equal(await admin.getAddress());
    expect(token[3]).to.equal("write:admin");
    expect(token[4]).to.equal(true);
<<<<<<< HEAD
    expect(token[5]).to.equal(true); // write access == true
    expect(token[6]).to.equal(true); //no read access
    expect(token[7]).to.equal(1816960943);
    expect(token[8]).to.equal(false);
    expect(token[9]).to.equal(nonTransferable);
  });
  it("should test a Non Admin", async function () {
    const tx = await nftMembership
      .connect(owner)
      .mint(projectId, await admin.getAddress(), "read:admin", 1816960943, nonTransferable);
    await expect(nftMembership.connect(nonAdmin).viewMembership(1)).to.be.revertedWith("Caller is not an admin");
    // console.log({ token });
    // expect(token[0]).to.equal(BigInt(1));
    // expect(token[1]).to.equal(await admin.getAddress());
    // expect(token[2]).to.equal("write:admin");
    // expect(token[3]).to.equal(true); // write access == true
    // expect(token[4]).to.equal(true); // read access == true
    // expect(token[5]).to.equal(1816960943);
    // expect(token[6]).to.equal(false); //revoked == true
=======
    expect(token[5]).to.equal(1816960943);
    expect(token[6]).to.equal(false);
    expect(token[7]).to.equal(nonTransferable);
>>>>>>> cfe14ee9
  });
  it("should block a non-admin from minting", async function () {
    await expect(
      nftMembership
        .connect(nonAdmin)
        .mint(projectId,await admin.getAddress(), "write:admin", 1816960943, nonTransferable)
    ).to.be.revertedWith("Caller is not an admin");
  });
  // it("should update an NFT's admin privileges", async function () {
  //   const tx1 = await nftMembership
  //     .connect(owner)
  //     .mint(await admin.getAddress(), "read:admin", 1816960943, nonTransferable);
  //   let token = await nftMembership.connect(owner).viewMembership(1);
  //   // console.log({ token });
  //   expect(token[0]).to.equal(BigInt(1));
  //   expect(token[1]).to.equal(await admin.getAddress());
  //   expect(token[2]).to.equal("read:admin");
  //   expect(token[3]).to.equal(true);
  //   expect(token[4]).to.equal(false); // write access == false
  //   expect(token[5]).to.equal(true); // read access == true
  //   expect(token[6]).to.equal(1816960943);
  //   expect(token[7]).to.equal(false); //revoked == true
  //   expect(token[8]).to.equal(nonTransferable); // non-transferable == true

  //   const tx2 = await nftMembership
  //     .connect(owner)
  //     .updateAdmin(await admin.getAddress(), true, false, 0, "read:admin", nonTransferable); //what happens when true, false
  //   token = await nftMembership.connect(owner).viewMembership(1);
  //   // console.log({ token });
  //   expect(token[0]).to.equal(BigInt(1));
  //   expect(token[1]).to.equal(await admin.getAddress());
  //   expect(token[2]).to.equal("read:admin");
  //   expect(token[3]).to.equal(true);
  //   expect(token[4]).to.equal(true); // write access == true | covers read access too
  //   expect(token[5]).to.equal(false); // read access == false
  //   expect(token[6]).to.equal(0n);
  //   expect(token[7]).to.equal(false); //revoked == true
  //   expect(token[8]).to.equal(nonTransferable); // non-transferable == true
  //   // POTENTIAL EDGE CASE: Membership type "read:admin" can have write access due to the above
  //   // Setting the read:admin to FALSE can end up in a scenario where if "read:admin" becomes false while "write:admin" is TRUE.
  //   // Still granting read:access
  // });
  // it("should update an NFT's admin privileges, downgrading Admin privileges", async function () {
  //   const tx1 = await nftMembership
  //     .connect(owner)
  //     .mint(await admin.getAddress(), "read:admin", 1816960943, nonTransferable);
  //   let token = await nftMembership.connect(owner).viewMembership(1);
  //   // console.log({ token });
  //   expect(token[0]).to.equal(BigInt(1));
  //   expect(token[1]).to.equal(await admin.getAddress());
  //   expect(token[2]).to.equal("read:admin");
  //   expect(token[3]).to.equal(true);
  //   expect(token[4]).to.equal(false); // write access == false
  //   expect(token[5]).to.equal(true); // read access == true
  //   expect(token[6]).to.equal(1816960943);
  //   expect(token[7]).to.equal(false); //revoked == true
  //   expect(token[8]).to.equal(nonTransferable); // non-transferable == true

  //   const tx2 = await nftMembership
  //     .connect(owner)
  //     .updateAdmin(await admin.getAddress(), false, false, 0, "read:admin"); //what happens when true, false
  //   token = await nftMembership.connect(owner).viewMembership(1);
  //   // console.log({ token });
  //   expect(token[0]).to.equal(BigInt(1));
  //   expect(token[1]).to.equal(await admin.getAddress());
  //   expect(token[2]).to.equal("read:admin");
  //   expect(token[3]).to.equal(false);
  //   expect(token[4]).to.equal(false); // write access == true | covers read access too
  //   expect(token[5]).to.equal(false); // read access == false
  //   expect(token[6]).to.equal(0n);
  //   expect(token[7]).to.equal(false); //revoked == true
  //   expect(token[8]).to.equal(nonTransferable); // non-transferable == true
  //   // POTENTIAL EDGE CASE: Membership type "read:admin" can have write access due to the above
  //   // Setting the read:admin to FALSE can end up in a scenario where if "read:admin" becomes false while "write:admin" is TRUE.
  //   // Still granting read:access
  // });
  it("should revoke an admin's privileges - NO HARD DELETE", async function () {
    const tx = await nftMembership
      .connect(owner)
      .mint(projectId, await admin.getAddress(), "write:admin", 1816960943, nonTransferable);
    let token = await nftMembership.connect(owner).viewMembership(1);
    // console.log({ token });
    expect(token[0]).to.equal(0);
    expect(token[1]).to.equal(token.tokenId);
    expect(token[2]).to.equal(await admin.getAddress());
    expect(token[3]).to.equal("write:admin");
<<<<<<< HEAD
    expect(token[4]).to.equal(true); 
    expect(token[5]).to.equal(true); // write access == true
    expect(token[6]).to.equal(true); // read access == true
    expect(token[7]).to.equal(1816960943);
    expect(token[8]).to.equal(false); //revoked == false
    expect(token[9]).to.equal(nonTransferable); // non-transferable == true
=======
    expect(token[4]).to.equal(true);
    expect(token[5]).to.equal(1816960943);
    expect(token[6]).to.equal(false); //revoked == false
    expect(token[7]).to.equal(nonTransferable); // non-transferable == true
>>>>>>> cfe14ee9

    await nftMembership.connect(owner).revoke(1, false);
    token = await nftMembership.connect(owner).viewMembership(1);
    // console.log({ token });
    expect(token[0]).to.equal(0);
    expect(token[1]).to.equal(token.tokenId);
    expect(token[2]).to.equal(await admin.getAddress());
    expect(token[3]).to.equal("write:admin");
    expect(token[4]).to.equal(false); // isAdmin == false
<<<<<<< HEAD
    expect(token[5]).to.equal(false); // write access == false
    expect(token[6]).to.equal(false); // read access == false
    expect(token[7]).to.equal(1816960943);
    expect(token[8]).to.equal(true); //revoked == true
    expect(token[9]).to.equal(nonTransferable); // non-transferable == true
=======
    expect(token[5]).to.equal(1816960943);
    expect(token[6]).to.equal(true); //revoked == true
    expect(token[7]).to.equal(nonTransferable); // non-transferable == true
>>>>>>> cfe14ee9
  });
  it("should revoke an admin's privileges - HARD DELETE", async function () {
    const tx = await nftMembership
      .connect(owner)
      .mint(projectId, await admin.getAddress(), "write:admin", 1816960943, nonTransferable);
    let token = await nftMembership.connect(owner).viewMembership(1);
    // console.log({ token });
    expect(token[0]).to.equal(0);
    expect(token[1]).to.equal(token.tokenId);
    expect(token[2]).to.equal(await admin.getAddress());
    expect(token[3]).to.equal("write:admin");
    expect(token[4]).to.equal(true); 
<<<<<<< HEAD
    expect(token[5]).to.equal(true); // write access == true
    expect(token[6]).to.equal(true); // read access == true
    expect(token[7]).to.equal(1816960943);
    expect(token[8]).to.equal(false); //revoked == false
    expect(token[9]).to.equal(nonTransferable); // non-transferable == true
=======
    expect(token[5]).to.equal(1816960943);
    expect(token[6]).to.equal(false); //revoked == false
    expect(token[7]).to.equal(nonTransferable); // non-transferable == true
>>>>>>> cfe14ee9

    await nftMembership.connect(owner).revoke(1, true);
    token = await nftMembership.connect(owner).viewMembership(1);
    // console.log({ token });
    expect(token[0]).to.equal(BigInt(0));
    expect(token[1]).to.equal(token.tokenId);
    expect(token[2]).to.equal(ethers.ZeroAddress); // address(0) after hard delete
    expect(token[3]).to.equal("");
    expect(token[4]).to.equal(false); // isAdmin == false
<<<<<<< HEAD
    expect(token[5]).to.equal(false); // write access == false
    expect(token[6]).to.equal(false); // read access == false
    expect(token[7]).to.equal(0n);
    expect(token[8]).to.equal(false); //revoked == false because it's hard deleted
    expect(token[9]).to.equal(false); // non-transferable == false because it's hard deleted
=======
    expect(token[5]).to.equal(0n);
    expect(token[6]).to.equal(false); //revoked == false because it's hard deleted
    expect(token[7]).to.equal(false); // non-transferable == false because it's hard deleted
>>>>>>> cfe14ee9

  });
  it.skip("should test expiry on admin privileges", async function () {
    // Mint an admin NFT with an expiry time of 1 hour

    const expirationTime = await time.latest() + 3600; // 1 hour from now
    const tx = await nftMembership
      .connect(owner)
<<<<<<< HEAD
      .mint(projectId, await admin.getAddress(), "write:admin", 1816960943, nonTransferable);
      let token = await nftMembership.connect(admin).viewMembership(1);
    // console.log({ token });
    await time.increaseTo(1816960944);
    const currentTime = await time.latest();
    console.log("Current time:", currentTime);
=======
      .mint(projectId, await admin.getAddress(), "write:admin", expirationTime, nonTransferable);

      console.log("expiry: ", expirationTime);
      await time.latestBlock(); // Ensure the block is advanced

      await time.increaseTo(expirationTime + 7200); // Increase time by 2 hours

      const mem = await nftMembership.connect(owner).viewMembership(1);
      console.log("membership: ", Number(mem[7]));

      const currentTime = await time.latest();
      console.log("current time: ", currentTime);
      const dif = currentTime - expirationTime;
      console.log("difference: ", dif);

>>>>>>> cfe14ee9
    await expect(nftMembership.connect(admin).viewMembership(1)).to.be.revertedWith("Write admin membership expired");
  });
  describe("Test View Privileges", function () {
    this.beforeEach(async function () {
        const tx = await nftMembership
      .connect(owner)
      .mint(projectId, await admin.getAddress(), "write:admin", 1916960943, nonTransferable);
    });
    it("should test that view privileges can view a Membership", async function(){
        expect(await nftMembership.connect(admin).viewMembership(1)).to.not.be.reverted
    });
    it("should test that only view privileges can view ALL memberships", async function(){
        const tx = await nftMembership
      .connect(owner)
      .mint(projectId, await vvip.getAddress(), "write:admin", 0, nonTransferable);
      expect(await nftMembership.connect(vvip).viewAllMemberships()).to.not.be.reverted;
 
    });
    it(
      "should test that only view privileges can view ALL tokenIds and memberships", async function(){
        const tx = await nftMembership
      .connect(owner)
      .mint(projectId, await vvip.getAddress(), "write:admin", 0, nonTransferable);
      expect(await nftMembership.connect(vvip).viewAllMembershipsWithTokenIds()).to.not.be.reverted;
      }
    );
  });
});<|MERGE_RESOLUTION|>--- conflicted
+++ resolved
@@ -28,17 +28,9 @@
     expect(token[2]).to.equal(await vvip.getAddress());  
     expect(token[3]).to.equal("vvip");
     expect(token[4]).to.equal(false);
-<<<<<<< HEAD
-    expect(token[5]).to.equal(false); //no write access
-    expect(token[6]).to.equal(false); //no read access
-    expect(token[7]).to.equal(1816960943);
-    expect(token[8]).to.equal(false);
-    expect(token[9]).to.equal(nonTransferable);
-=======
     expect(token[5]).to.equal(1816960943);
     expect(token[6]).to.equal(false);
     expect(token[7]).to.equal(nonTransferable);
->>>>>>> cfe14ee9
   });
   it("should mint an admin NFT", async function () {
     const tx = await nftMembership
@@ -50,31 +42,9 @@
     expect(token[2]).to.equal(await admin.getAddress());
     expect(token[3]).to.equal("write:admin");
     expect(token[4]).to.equal(true);
-<<<<<<< HEAD
-    expect(token[5]).to.equal(true); // write access == true
-    expect(token[6]).to.equal(true); //no read access
-    expect(token[7]).to.equal(1816960943);
-    expect(token[8]).to.equal(false);
-    expect(token[9]).to.equal(nonTransferable);
-  });
-  it("should test a Non Admin", async function () {
-    const tx = await nftMembership
-      .connect(owner)
-      .mint(projectId, await admin.getAddress(), "read:admin", 1816960943, nonTransferable);
-    await expect(nftMembership.connect(nonAdmin).viewMembership(1)).to.be.revertedWith("Caller is not an admin");
-    // console.log({ token });
-    // expect(token[0]).to.equal(BigInt(1));
-    // expect(token[1]).to.equal(await admin.getAddress());
-    // expect(token[2]).to.equal("write:admin");
-    // expect(token[3]).to.equal(true); // write access == true
-    // expect(token[4]).to.equal(true); // read access == true
-    // expect(token[5]).to.equal(1816960943);
-    // expect(token[6]).to.equal(false); //revoked == true
-=======
     expect(token[5]).to.equal(1816960943);
     expect(token[6]).to.equal(false);
     expect(token[7]).to.equal(nonTransferable);
->>>>>>> cfe14ee9
   });
   it("should block a non-admin from minting", async function () {
     await expect(
@@ -161,19 +131,10 @@
     expect(token[1]).to.equal(token.tokenId);
     expect(token[2]).to.equal(await admin.getAddress());
     expect(token[3]).to.equal("write:admin");
-<<<<<<< HEAD
-    expect(token[4]).to.equal(true); 
-    expect(token[5]).to.equal(true); // write access == true
-    expect(token[6]).to.equal(true); // read access == true
-    expect(token[7]).to.equal(1816960943);
-    expect(token[8]).to.equal(false); //revoked == false
-    expect(token[9]).to.equal(nonTransferable); // non-transferable == true
-=======
     expect(token[4]).to.equal(true);
     expect(token[5]).to.equal(1816960943);
     expect(token[6]).to.equal(false); //revoked == false
     expect(token[7]).to.equal(nonTransferable); // non-transferable == true
->>>>>>> cfe14ee9
 
     await nftMembership.connect(owner).revoke(1, false);
     token = await nftMembership.connect(owner).viewMembership(1);
@@ -183,17 +144,9 @@
     expect(token[2]).to.equal(await admin.getAddress());
     expect(token[3]).to.equal("write:admin");
     expect(token[4]).to.equal(false); // isAdmin == false
-<<<<<<< HEAD
-    expect(token[5]).to.equal(false); // write access == false
-    expect(token[6]).to.equal(false); // read access == false
-    expect(token[7]).to.equal(1816960943);
-    expect(token[8]).to.equal(true); //revoked == true
-    expect(token[9]).to.equal(nonTransferable); // non-transferable == true
-=======
     expect(token[5]).to.equal(1816960943);
     expect(token[6]).to.equal(true); //revoked == true
     expect(token[7]).to.equal(nonTransferable); // non-transferable == true
->>>>>>> cfe14ee9
   });
   it("should revoke an admin's privileges - HARD DELETE", async function () {
     const tx = await nftMembership
@@ -206,17 +159,9 @@
     expect(token[2]).to.equal(await admin.getAddress());
     expect(token[3]).to.equal("write:admin");
     expect(token[4]).to.equal(true); 
-<<<<<<< HEAD
-    expect(token[5]).to.equal(true); // write access == true
-    expect(token[6]).to.equal(true); // read access == true
-    expect(token[7]).to.equal(1816960943);
-    expect(token[8]).to.equal(false); //revoked == false
-    expect(token[9]).to.equal(nonTransferable); // non-transferable == true
-=======
     expect(token[5]).to.equal(1816960943);
     expect(token[6]).to.equal(false); //revoked == false
     expect(token[7]).to.equal(nonTransferable); // non-transferable == true
->>>>>>> cfe14ee9
 
     await nftMembership.connect(owner).revoke(1, true);
     token = await nftMembership.connect(owner).viewMembership(1);
@@ -226,17 +171,9 @@
     expect(token[2]).to.equal(ethers.ZeroAddress); // address(0) after hard delete
     expect(token[3]).to.equal("");
     expect(token[4]).to.equal(false); // isAdmin == false
-<<<<<<< HEAD
-    expect(token[5]).to.equal(false); // write access == false
-    expect(token[6]).to.equal(false); // read access == false
-    expect(token[7]).to.equal(0n);
-    expect(token[8]).to.equal(false); //revoked == false because it's hard deleted
-    expect(token[9]).to.equal(false); // non-transferable == false because it's hard deleted
-=======
     expect(token[5]).to.equal(0n);
     expect(token[6]).to.equal(false); //revoked == false because it's hard deleted
     expect(token[7]).to.equal(false); // non-transferable == false because it's hard deleted
->>>>>>> cfe14ee9
 
   });
   it.skip("should test expiry on admin privileges", async function () {
@@ -245,14 +182,6 @@
     const expirationTime = await time.latest() + 3600; // 1 hour from now
     const tx = await nftMembership
       .connect(owner)
-<<<<<<< HEAD
-      .mint(projectId, await admin.getAddress(), "write:admin", 1816960943, nonTransferable);
-      let token = await nftMembership.connect(admin).viewMembership(1);
-    // console.log({ token });
-    await time.increaseTo(1816960944);
-    const currentTime = await time.latest();
-    console.log("Current time:", currentTime);
-=======
       .mint(projectId, await admin.getAddress(), "write:admin", expirationTime, nonTransferable);
 
       console.log("expiry: ", expirationTime);
@@ -268,7 +197,6 @@
       const dif = currentTime - expirationTime;
       console.log("difference: ", dif);
 
->>>>>>> cfe14ee9
     await expect(nftMembership.connect(admin).viewMembership(1)).to.be.revertedWith("Write admin membership expired");
   });
   describe("Test View Privileges", function () {
