--- conflicted
+++ resolved
@@ -5,10 +5,7 @@
 
 
 module.exports = {
-<<<<<<< HEAD
-=======
 
->>>>>>> 20c88161
   solidity: { 
     version: "0.8.22",
   settings: {
