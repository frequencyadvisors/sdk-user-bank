// SPDX-License-Identifier: MIT
pragma solidity ^0.8.20;

import "@openzeppelin/contracts/token/ERC721/extensions/ERC721Enumerable.sol";
import "@openzeppelin/contracts/token/ERC721/extensions/ERC721Burnable.sol";
import "@openzeppelin/contracts/access/Ownable.sol";
import "@openzeppelin/contracts/utils/Strings.sol";


contract RevokableMembershipNFT is ERC721Enumerable, ERC721Burnable, Ownable {

    uint256 private _nextTokenId;
    mapping(uint256 => Membership) private _membership;
    mapping (address => Membership) private _addressToMembership;


    struct Membership {
        uint256 tokenId;
        address user;
        string membershipType; // e.g. "write:admin" = write only access, "read:admin" = read only access, "vip", "premium', "silver" etc.
        bool writeAccess;
        bool viewAccess;
<<<<<<< HEAD
        uint256 duration; // Duration in seconds, 0 means no expiration
=======
        uint256 expiration; // expiration date in seconds, 0 means no expiration
>>>>>>> 40e38d1b
        bool revoked;
    }

    event MembershipMinted(uint256 indexed tokenId, address indexed to, string membershipType, bool writeAccess, bool viewAccess, uint256 expiration);
    event MembershipRevoked(uint256 indexed tokenId);
    event MembershipUpdated(uint256 indexed tokenId, address indexed user, string membershipType, bool writeAccess, bool viewAccess, uint256 expiration);



    // Modifier to check if the caller is an admin or the owner. If admin, the expiration date must be in the future or 0.
    modifier onlyAdmin() {
        if (owner() != msg.sender) {
        Membership memory membership = _addressToMembership[msg.sender];
        require(membership.writeAccess, "Caller is not an admin");
        require(membership.expiration == 0 || membership.expiration > block.timestamp, "Admin membership expired");
        }
        _;
    }

    modifier onlyViewAdmin() {
        if (owner() != msg.sender) {
        Membership memory membership = _addressToMembership[msg.sender];
        require(membership.viewAccess || membership.writeAccess, "Caller is not a view admin");
        require(membership.expiration == 0 || membership.expiration > block.timestamp, "Admin membership expired");
        }
        _;
    }

    constructor(string memory name_, string memory symbol_)
        ERC721(name_, symbol_)
        ERC721Enumerable()
        ERC721Burnable()
        Ownable(msg.sender)
    {}

  
    function mint(address to, string memory membershipType, uint256 expiration) external onlyAdmin() returns (uint256) {
        require(expiration == 0 || expiration > block.timestamp, "Expiration must be in the future or 0 if no expiration");
        _nextTokenId++; 

       if (Strings.equal(membershipType, 'write:admin') || Strings.equal(membershipType, 'read:admin')) {
        Membership memory adminMembership = Membership({
            tokenId: _nextTokenId,
            user: to,
            membershipType: membershipType,
            writeAccess: Strings.equal(membershipType, 'write:admin') ? true : false,
            viewAccess: Strings.equal(membershipType, 'read:admin') ? true : false,
<<<<<<< HEAD
            duration: block.timestamp + duration,
=======
            expiration: expiration,
>>>>>>> 40e38d1b
            revoked: false
        });
        _addressToMembership[to] = adminMembership;
        _membership[_nextTokenId] = adminMembership;

<<<<<<< HEAD
        emit MembershipMinted(_nextTokenId, to, membershipType, adminMembership.writeAccess, adminMembership.viewAccess, adminMembership.duration);
=======
        emit MembershipMinted(_nextTokenId, to, membershipType, adminMembership.writeAccess, adminMembership.viewAccess, adminMembership.expiration);
>>>>>>> 40e38d1b
       } else { 
        // user only memberships 
        Membership memory newMembership = Membership({
            tokenId: _nextTokenId,
            user: to,
            membershipType: membershipType, // e.g, "vip", "premium", "silver"
            writeAccess: false,
            viewAccess: false,
<<<<<<< HEAD
            duration: block.timestamp + duration,
=======
            expiration: expiration,
>>>>>>> 40e38d1b
            revoked: false
        });
        _membership[_nextTokenId] = newMembership;
        _addressToMembership[to] = newMembership;
        
        emit MembershipMinted(_nextTokenId, to, membershipType, newMembership.writeAccess, newMembership.viewAccess, newMembership.expiration);
       } 

        _safeMint(to, _nextTokenId);

        return _nextTokenId;
    }

    function updateAdmin(address admin, bool writeAccess, bool viewAccess, uint256 expiration) external onlyAdmin {
        Membership memory membership = _addressToMembership[admin];
        require(!membership.revoked, "Membership is revoked");
        membership.writeAccess = writeAccess;
        membership.viewAccess = viewAccess;
        membership.expiration = expiration;

        _addressToMembership[admin] = membership;
        _membership[membership.tokenId] = membership;
        emit MembershipUpdated(membership.tokenId, admin, membership.membershipType, writeAccess, viewAccess, expiration);
    }

    // if hard delete is true, the token will be burned and removed from the mapping
    // if hard delete is false, the token will not be burned but the membership will be
    // marked as inactive
    function revoke(uint256 tokenId, bool hardDelete) external onlyOwner {
        Membership storage membership = _membership[tokenId];
        require(_membership[tokenId].user != address(0), "Invalid tokenId: Membership does not exist");

        if(hardDelete) {
        _burn(tokenId);
        delete _membership[tokenId];
        emit MembershipRevoked(tokenId);
        } else {}

        if (membership.writeAccess) {
            membership.writeAccess = false; // Remove admin status if the user is an admin
        }

        if (membership.viewAccess) {
            membership.viewAccess = false; // Remove view admin status if the user is a view admin
        }

        if (!hardDelete) {
            require(!membership.revoked, "Membership already revoked");
            membership.revoked = true; // Mark membership as revoked and do not burn the token

            emit MembershipRevoked(tokenId);
        }

    }


    function viewMembership(uint256 tokenId) public view onlyViewAdmin returns (Membership memory) {
        return _membership[tokenId];
    }

    function viewAllMemberships() public view onlyViewAdmin returns (Membership[] memory) {
        uint256 totalSupply = totalSupply();
        Membership[] memory allMemberships = new Membership[](totalSupply);
        
        for (uint256 i = 0; i < totalSupply; i++) {
            uint256 tokenId = tokenByIndex(i);
            allMemberships[i] = _membership[tokenId];
        }
        
        return allMemberships;
    }

    function viewAllMembershipsWithTokenIds() public view onlyViewAdmin returns (uint256[] memory tokenIds, Membership[] memory memberships) {
        uint256 totalSupply = totalSupply();
        tokenIds = new uint256[](totalSupply);
        memberships = new Membership[](totalSupply);
        
        for (uint256 i = 0; i < totalSupply; i++) {
            uint256 tokenId = tokenByIndex(i);
            tokenIds[i] = tokenId;
            memberships[i] = _membership[tokenId];
        }
        
        return (tokenIds, memberships);
    }

    function nextTokenId() external view returns (uint256) {
        return _nextTokenId;
    }

    function _increaseBalance(address account, uint128 value) internal override(ERC721, ERC721Enumerable) {
        super._increaseBalance(account, value);
    }

    function _update(address to, uint256 tokenId, address auth) internal override(ERC721, ERC721Enumerable) returns (address) {
        return super._update(to, tokenId, auth);
    }

    function supportsInterface(bytes4 interfaceId)
    public
    view
    override(ERC721, ERC721Enumerable)
    returns (bool)
    {
        return super.supportsInterface(interfaceId);
    }

}<|MERGE_RESOLUTION|>--- conflicted
+++ resolved
@@ -20,11 +20,7 @@
         string membershipType; // e.g. "write:admin" = write only access, "read:admin" = read only access, "vip", "premium', "silver" etc.
         bool writeAccess;
         bool viewAccess;
-<<<<<<< HEAD
-        uint256 duration; // Duration in seconds, 0 means no expiration
-=======
         uint256 expiration; // expiration date in seconds, 0 means no expiration
->>>>>>> 40e38d1b
         bool revoked;
     }
 
@@ -72,21 +68,12 @@
             membershipType: membershipType,
             writeAccess: Strings.equal(membershipType, 'write:admin') ? true : false,
             viewAccess: Strings.equal(membershipType, 'read:admin') ? true : false,
-<<<<<<< HEAD
-            duration: block.timestamp + duration,
-=======
             expiration: expiration,
->>>>>>> 40e38d1b
             revoked: false
         });
         _addressToMembership[to] = adminMembership;
         _membership[_nextTokenId] = adminMembership;
-
-<<<<<<< HEAD
-        emit MembershipMinted(_nextTokenId, to, membershipType, adminMembership.writeAccess, adminMembership.viewAccess, adminMembership.duration);
-=======
         emit MembershipMinted(_nextTokenId, to, membershipType, adminMembership.writeAccess, adminMembership.viewAccess, adminMembership.expiration);
->>>>>>> 40e38d1b
        } else { 
         // user only memberships 
         Membership memory newMembership = Membership({
@@ -95,11 +82,7 @@
             membershipType: membershipType, // e.g, "vip", "premium", "silver"
             writeAccess: false,
             viewAccess: false,
-<<<<<<< HEAD
-            duration: block.timestamp + duration,
-=======
             expiration: expiration,
->>>>>>> 40e38d1b
             revoked: false
         });
         _membership[_nextTokenId] = newMembership;
