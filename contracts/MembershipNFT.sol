--- conflicted
+++ resolved
@@ -73,12 +73,8 @@
         });
         _addressToMembership[to] = adminMembership;
         _membership[_nextTokenId] = adminMembership;
-<<<<<<< HEAD
-
-        emit MembershipMinted(_nextTokenId, to, membershipType, adminMembership.writeAccess, adminMembership.viewAccess, adminMembership.duration);
-=======
+        
         emit MembershipMinted(_nextTokenId, to, membershipType, adminMembership.writeAccess, adminMembership.viewAccess, adminMembership.expiration);
->>>>>>> 834a2cf8
        } else { 
         // user only memberships 
         Membership memory newMembership = Membership({
