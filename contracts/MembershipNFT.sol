--- conflicted
+++ resolved
@@ -96,7 +96,6 @@
      */
     modifier onlyAdmin(string memory membershipType) {
         if (owner() != msg.sender) {
-<<<<<<< HEAD
             Membership memory membership = _addressToMembership[msg.sender][
                 membershipType
             ];
@@ -114,12 +113,7 @@
                 membership.revoked == false,
                 "Admin privileges have been revoked"
             );
-=======
-        Membership memory membership = _addressToMembership[msg.sender];
-        require(membership.writeAccess, "Caller is not an admin");
-        require(membership.expiration == 0 || membership.expiration > block.timestamp, "Admin membership expired");
-        require(!membership.revoked, "Admin membership is revoked");
->>>>>>> 321750cf
+
         }
         _;
     }
@@ -130,7 +124,6 @@
      */
     modifier onlyViewAdmin() {
         if (owner() != msg.sender) {
-<<<<<<< HEAD
             Membership memory membershipWrite = _addressToMembership[
                 msg.sender
             ]["write:admin"];
@@ -160,13 +153,6 @@
                     membershipReadOnly.revoked == false,
                 "Admin privilges have been revoked"
             );
-=======
-        Membership memory membership = _addressToMembership[msg.sender];
-        require(membership.viewAccess || membership.writeAccess, "Caller is not a view admin");
-        require(membership.expiration == 0 || membership.expiration > block.timestamp, "Admin membership expired");
-        require(!membership.revoked, "Admin membership is revoked");
-
->>>>>>> 321750cf
         }
         _;
     }
@@ -186,7 +172,7 @@
         Ownable(msg.sender)
     {}
 
-<<<<<<< HEAD
+
     /**
      * @notice Mints a new membership NFT to the specified address
      * @dev Only callable by admins or owner. Automatically sets access levels based on membership type
@@ -262,52 +248,14 @@
                 newMembership.expiration
             );
         }
-=======
-  
-    function mint(address to, string memory membershipType, uint256 expiration, bool nonTransferable) external onlyAdmin() returns (uint256) {
-        require(expiration == 0 || expiration > block.timestamp, "Expiration must be in the future or 0 if no expiration");
-        _nextTokenId++; 
-
-       if (Strings.equal(membershipType, 'write:admin') || Strings.equal(membershipType, 'read:admin')) {
-        Membership memory adminMembership = Membership({
-            tokenId: _nextTokenId,
-            user: to,
-            membershipType: membershipType,
-            writeAccess: Strings.equal(membershipType, 'write:admin'),
-            viewAccess: Strings.equal(membershipType, 'read:admin') || Strings.equal(membershipType, 'write:admin'),
-            expiration: expiration,
-            revoked: false,
-            nonTransferable: nonTransferable // if true, the membership cannot be transferred
-        });
-        _addressToMembership[to] = adminMembership;
-        _membership[_nextTokenId] = adminMembership;
-        
-        emit MembershipMinted(_nextTokenId, to, membershipType, adminMembership.writeAccess, adminMembership.viewAccess, adminMembership.expiration);
-       } else { 
-        // user only memberships 
-        Membership memory newMembership = Membership({
-            tokenId: _nextTokenId,
-            user: to,
-            membershipType: membershipType, // e.g, "vip", "premium", "silver"
-            writeAccess: false,
-            viewAccess: false,
-            expiration: expiration,
-            revoked: false, 
-            nonTransferable: nonTransferable 
-        });
-        _membership[_nextTokenId] = newMembership;
-        _addressToMembership[to] = newMembership;
-        
-        emit MembershipMinted(_nextTokenId, to, membershipType, newMembership.writeAccess, newMembership.viewAccess, newMembership.expiration);
-       } 
->>>>>>> 321750cf
+
 
         _safeMint(to, _nextTokenId);
 
         return _nextTokenId;
     }
 
-<<<<<<< HEAD
+
     /**
      * @notice Updates the access permissions and expiration of an existing admin membership. Membership type is not changed, only privileges are!
      * @dev Only callable by admins or owner. The target membership must be active
@@ -330,21 +278,12 @@
         require(!membership.revoked, "Membership is revoked");
         bool isAdmin = writeAccess == true || viewAccess == true ? true : false;
         membership.isAdmin = isAdmin;
-=======
-    function updateAdmin(address admin, bool writeAccess, bool viewAccess, uint256 expiration) external onlyAdmin {
-        Membership storage membership = _addressToMembership[admin];
-        require(membership.user != address(0), "Admin does not exist");
-        require(!membership.revoked, "Membership is revoked");
-        
->>>>>>> 321750cf
+
         membership.writeAccess = writeAccess;
         membership.viewAccess = viewAccess;
         membership.expiration = expiration;
-
-<<<<<<< HEAD
         _addressToMembership[admin][membershipType] = membership;
-=======
->>>>>>> 321750cf
+
         _membership[membership.tokenId] = membership;
         emit MembershipUpdated(
             membership.tokenId,
@@ -355,7 +294,7 @@
             expiration
         );
     }
-<<<<<<< HEAD
+
 
     /**
      * @notice Revokes a membership either by burning the token or marking it inactive. The revoked Id gets nullified, but nextTokenId is unaffected.
@@ -394,36 +333,6 @@
                 emit MembershipRevoked(tokenId);
             }
         }
-=======
-    /**
-     * @dev Handles the deletion of a membership NFT.
-     * If `hard delete` is set to true, the token will be permanently burned and removed from the internal mapping.
-     * If `hard delete` is set to false, the token will remain, but the membership status will be marked as inactive.
-     * This allows for both reversible (soft) and irreversible (hard) deletion of memberships.
-     *
-     * @param hardDelete Boolean flag indicating whether to perform a hard or soft delete.
-     */
-
-    function revoke(uint256 tokenId, bool hardDelete) external onlyAdmin {
-    Membership storage membership = _membership[tokenId];
-    require(membership.user != address(0), "Invalid tokenId: Membership does not exist");
-
-    if (hardDelete) {
-        address memberAddress = membership.user;
-        _burn(tokenId);
-        delete _membership[tokenId];
-        delete _addressToMembership[memberAddress];
-        emit MembershipRevoked(tokenId);
-    } else {
-        require(!membership.revoked, "Membership already revoked");
-        membership.revoked = true;
-        membership.writeAccess = false;
-        membership.viewAccess = false;
-        
-        // Update address mapping as well
-        _addressToMembership[membership.user] = membership;
-        emit MembershipRevoked(tokenId);
->>>>>>> 321750cf
     }
 }
 
@@ -506,20 +415,7 @@
         super._increaseBalance(account, value);
     }
 
-<<<<<<< HEAD
-    /**
-     * @dev Internal function to update token ownership, required for ERC721Enumerable
-     * @param to The new owner of the token
-     * @param tokenId The ID of the token being transferred
-     * @param auth The address authorized to make the transfer
-     * @return The previous owner of the token
-     */
-    function _update(
-        address to,
-        uint256 tokenId,
-        address auth
-    ) internal override(ERC721, ERC721Enumerable) returns (address) {
-=======
+
     function ownerOf(uint256 tokenId) public view override(ERC721, IERC721) onlyViewAdmin returns (address) {
     return super.ownerOf(tokenId);
     }
@@ -542,7 +438,6 @@
             require(!_membership[tokenId].nonTransferable, "Membership is non-transferable");
 
         }
->>>>>>> 321750cf
         return super._update(to, tokenId, auth);
     }
 
